--- conflicted
+++ resolved
@@ -53,16 +53,6 @@
 
 ```bash
 python src/run_flood_detection_planetary_computer.py \
-<<<<<<< HEAD
-    --region "your_region" \
-    --device_index 0 \
-    --planetary_computer_subscription_key "your_key" \
-    --scale_factor 3 \
-    --start_date "2023-01-01" \
-    --end_date "2023-12-31" \
-    --model_path "./models/ai4g_sar_model.ckpt" \
-    --output_dir "results"
-=======
     --region "your_region" \  # should be a country from ne_110m_admin_0_countries.shp, see src/data/country_boundaries
     --start_date "2023-01-01" \
     --end_date "2023-12-31" \
@@ -71,7 +61,6 @@
     --batch_size 1 \
     --input_size 128 \
     --device_index 0
->>>>>>> c8a090e4
 ```
 
 This will create a directory structure like:
@@ -109,7 +98,6 @@
 
 ### Local Image Inference
 
-<<<<<<< HEAD
 To run inference on local image pairs:
 
 ```bash
@@ -122,9 +110,7 @@
     --output_dir "local_results" \
     --output_name "flood_prediction.tif"
 ```
-=======
-For local image inference, use the `run_flood_detection_downloaded_images.py` script (implementation details to be added).
->>>>>>> c8a090e4
+
 
 ## Project Structure
 
@@ -138,7 +124,6 @@
 │   │   ├── image_processing.py
 │   │   └── model.py
 │   │
-<<<<<<< HEAD
 │   ├── data/
 │   │   ├── region_polygons.py
 │   │   └── country_boundaries/
@@ -146,19 +131,11 @@
 │   ├── run_flood_detection_planetary_computer.py
 │   ├── run_flood_detection_downloaded_images.py
 │   └── merge.py
-=======
-|   ├── run_flood_detection_downloaded_images.py
-│   └── run_flood_detection_planetary_computer.py
->>>>>>> c8a090e4
 │
 ├── models/
 │   └── ai4g_sar_model.ckpt
 │
 ├── requirements.txt
-<<<<<<< HEAD
-├── LICENSE.md
-=======
->>>>>>> c8a090e4
 └── README.md
 ```
 
